--- conflicted
+++ resolved
@@ -1,14 +1,7 @@
-**/target
-.vscode/
-node_modules/
-/dist/
-<<<<<<< HEAD
-
 # Build artifacts and logs
 *.log
 *_output.txt
 *_results.log
 dist/reports/
 etcd.log
-=======
->>>>>>> 2565a994
+

[package]
name = "filtergateway"
version = "0.1.0"
edition = "2021"
authors = ["LG Electronics"]
license = "Apache-2.0"
description = "Filter Gateway component for Pullpiri"
build = "build.rs"

[dependencies]
dust_dds = "0.12.0"
tokio = { version = "1.36.0", features = ["full"] }
tonic = "0.12.3"
prost = "0.13.3"
serde = { version = "1.0.214", features = ["derive"] }
serde_yaml = "0.9"
common = { workspace = true }
<<<<<<< HEAD
clap = { version = "4", features = ["derive"] }
log = "0.4"
env_logger = "0.10"
idl-parser = "0.1.0"    
anyhow = "1"
serde_json = "1"
once_cell = "1.19.0"
async-trait = "0.1.88"
tracing = "0.1.41"
tracing-subscriber = "0.3.19"



[build-dependencies]
dust_dds = "0.12.0"
tokio = { version = "1.36.0", features = ["full"] }
tonic = "0.12.3"
prost = "0.13.3"
serde = { version = "1.0.214", features = ["derive"] }
serde_yaml = "0.9"
clap = { version = "4", features = ["derive"] }
log = "0.4"
env_logger = "0.10"
idl-parser = "0.1.0"    
serde_json = "1"
once_cell = "1.19.0"
async-trait = "0.1.88"
chrono = "0.4"
=======
dust_dds = "0.12.0"
>>>>>>> 3b6a26de
<|MERGE_RESOLUTION|>--- conflicted
+++ resolved
@@ -15,7 +15,6 @@
 serde = { version = "1.0.214", features = ["derive"] }
 serde_yaml = "0.9"
 common = { workspace = true }
-<<<<<<< HEAD
 clap = { version = "4", features = ["derive"] }
 log = "0.4"
 env_logger = "0.10"
@@ -43,7 +42,4 @@
 serde_json = "1"
 once_cell = "1.19.0"
 async-trait = "0.1.88"
-chrono = "0.4"
-=======
-dust_dds = "0.12.0"
->>>>>>> 3b6a26de
+chrono = "0.4"
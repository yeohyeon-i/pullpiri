use common::Result;
// pub mod controller;
// pub mod node;
// pub mod unit;

use dbus::blocking::{Connection, Proxy};
use dbus::Path;
use std::{collections::HashMap, time::Duration};
use tokio::sync::mpsc::Receiver;

const DEST: &str = "org.eclipse.bluechi";
const PATH: &str = "/org/eclipse/bluechi";
const DEST_CONTROLLER: &str = "org.eclipse.bluechi.Controller";
const DEST_NODE: &str = "org.eclipse.bluechi.Node";
/// Runtime implementation for Bluechi API interactions
///
/// Handles workload operations for nodes managed by Bluechi,
/// interfacing with the Bluechi Controller API to perform
/// operations like creating, starting, stopping, and deleting workloads.
pub struct BluechiRuntime {
    /// Connection to the Bluechi Controller
    connection: Connection,
    /// Cache of node information for quick access
    node_cache: HashMap<String, String>,
}

impl super::Runtime for BluechiRuntime {
    /// Create a new BluechiRuntime instance
    ///
    /// Initializes a runtime handler for Bluechi operations without
    /// establishing a connection. Use `connect()` to establish the connection.
    ///
    /// # Returns
    ///
    /// A new BluechiRuntime instance
<<<<<<< HEAD
    fn new() -> Self {
        Self {
            connection: None,
=======
    pub fn new() -> Self {
        BluechiRuntime {
            connection: Connection::new_system().unwrap(),
>>>>>>> cd8ee6d7
            node_cache: HashMap::new(),
        }
    }

    /// Establish connection to the Bluechi Controller and initialize node cache
    ///
    /// # Returns
    ///
    /// * `Ok(())` if connection was successful
    /// * `Err(...)` if connection failed
    ///
    /// # Errors
    ///
    /// Returns an error if:
    /// - The Bluechi Controller is not reachable
    /// - Authentication fails
<<<<<<< HEAD
    async fn init(&mut self) -> Result<()> {
        // TODO: Implementation
=======
    pub async fn connect_initialize(&mut self) -> Result<()> {
        let bluechi = self.connection.with_proxy(DEST, PATH, Duration::from_millis(5000));

        // Fetch the main node
        let (node,): (Path,) = bluechi
            .method_call(
                DEST_CONTROLLER,
                "GetNode",
                (&common::setting::get_config().host.name,),
            )
            .unwrap();
        self.node_cache.insert(
            common::setting::get_config().host.name.clone(),
            node.to_string(),
        );

        // Fetch guest nodes if available
        if let Some(guests) = &common::setting::get_config().guest {
            for guest in guests {
                let (node,): (Path,) = bluechi
                    .method_call(DEST_CONTROLLER, "GetNode", (&guest.name,))
                    .unwrap();
                self.node_cache.insert(
                    guest.name.clone(),
                    node.to_string(),
                );
            }
        }
>>>>>>> cd8ee6d7
        Ok(())
    }

    /// Get a Proxy object for a node
    ///
    /// # Arguments
    ///
    /// * `node_name` - Name of the node
    ///
    /// # Returns
    ///
    /// * `Some(Proxy)` - Returns a Proxy object if the node exists in cache
    /// * `None` - If the node does not exist in cache
    pub fn get_node_proxy<'a>(&'a self, node_name: &str) -> Option<Proxy<'a, &'a Connection>> {
        self.node_cache.get(node_name).map(|node_path| {
            self.connection.with_proxy(DEST, Path::from(node_path.clone()), Duration::from_millis(5000))
        })
    }

    /// Create a workload using Bluechi API
    ///
    /// Reads the scenario definition and creates the corresponding workload
    /// using the Bluechi Controller API.
    ///
    /// # Arguments
    ///
    /// * `scenario_name` - Name of the scenario to create workload for
    ///
    /// # Returns
    ///
    /// * `Ok(())` if workload creation was successful
    /// * `Err(...)` if workload creation failed
    ///
    /// # Errors
    ///
    /// Returns an error if:
    /// - The scenario definition is invalid
    /// - The Bluechi API call fails
    /// - The workload already exists
    async fn create_workload(&self, scenario_name: &str) -> Result<()> {
        // TODO: Implementation
        Ok(())
    }

    /// Delete a workload using Bluechi API
    ///
    /// Removes an existing workload through the Bluechi Controller API.
    ///
    /// # Arguments
    ///
    /// * `scenario_name` - Name of the scenario that owns the workload
    ///
    /// # Returns
    ///
    /// * `Ok(())` if workload deletion was successful
    /// * `Err(...)` if workload deletion failed
    ///
    /// # Errors
    ///
    /// Returns an error if:
    /// - The workload does not exist
    /// - The Bluechi API call fails
    async fn delete_workload(&self, scenario_name: &str) -> Result<()> {
        // TODO: Implementation
        Ok(())
    }

    /// Restart a workload using Bluechi API
    ///
    /// Restarts an existing workload through the Bluechi Controller API.
    ///
    /// # Arguments
    ///
    /// * `scenario_name` - Name of the scenario that owns the workload
    ///
    /// # Returns
    ///
    /// * `Ok(())` if workload restart was successful
    /// * `Err(...)` if workload restart failed
    ///
    /// # Errors
    ///
    /// Returns an error if:
    /// - The workload does not exist
    /// - The Bluechi API call fails
    async fn restart_workload(&self, scenario_name: &str) -> Result<()> {
        // TODO: Implementation
        Ok(())
    }

    /// Pause a workload using Bluechi API
    ///
    /// Suspends execution of a workload through the Bluechi Controller API.
    ///
    /// # Arguments
    ///
    /// * `scenario_name` - Name of the scenario that owns the workload
    ///
    /// # Returns
    ///
    /// * `Ok(())` if workload pause was successful
    /// * `Err(...)` if workload pause failed
    ///
    /// # Errors
    ///
    /// Returns an error if:
    /// - The workload does not exist
    /// - The workload is not in a pausable state
    /// - The Bluechi API call fails
    async fn pause_workload(&self, scenario_name: &str) -> Result<()> {
        // TODO: Implementation
        Ok(())
    }

    /// Start a workload using Bluechi API
    ///
    /// Starts an existing workload through the Bluechi Controller API.
    ///
    /// # Arguments
    ///
    /// * `scenario_name` - Name of the scenario that owns the workload
    ///
    /// # Returns
    ///
    /// * `Ok(())` if workload start was successful
    /// * `Err(...)` if workload start failed
    ///
    /// # Errors
    ///
    /// Returns an error if:
    /// - The workload does not exist
    /// - The workload is already running
    /// - The Bluechi API call fails
    async fn start_workload(&self, scenario_name: &str) -> Result<()> {
        // TODO: Implementation
        Ok(())
    }

    /// Stop a workload using Bluechi API
    ///
    /// Stops an existing workload through the Bluechi Controller API.
    ///
    /// # Arguments
    ///
    /// * `scenario_name` - Name of the scenario that owns the workload
    ///
    /// # Returns
    ///
    /// * `Ok(())` if workload stop was successful
    /// * `Err(...)` if workload stop failed
    ///
    /// # Errors
    ///
    /// Returns an error if:
    /// - The workload does not exist
    /// - The workload is already stopped
    /// - The Bluechi API call fails
    async fn stop_workload(&self, scenario_name: &str) -> Result<()> {
        // TODO: Implementation
        Ok(())
    }

    // pub struct BluechiCmd {
    //     pub command: Command,
    //     pub node: Option<String>,
    //     pub unit: Option<String>,
    // }
    
    // #[allow(dead_code)]
    // pub enum Command {
    //     ControllerListNode,
    //     ControllerReloadAllNodes,
    //     NodeListUnit,
    //     NodeReload,
    //     UnitStart,
    //     UnitStop,
    //     UnitRestart,
    //     UnitReload,
    //     UnitEnable,
    //     UnitDisable,
    // }
   
}<|MERGE_RESOLUTION|>--- conflicted
+++ resolved
@@ -33,15 +33,9 @@
     /// # Returns
     ///
     /// A new BluechiRuntime instance
-<<<<<<< HEAD
     fn new() -> Self {
-        Self {
-            connection: None,
-=======
-    pub fn new() -> Self {
         BluechiRuntime {
             connection: Connection::new_system().unwrap(),
->>>>>>> cd8ee6d7
             node_cache: HashMap::new(),
         }
     }
@@ -58,11 +52,7 @@
     /// Returns an error if:
     /// - The Bluechi Controller is not reachable
     /// - Authentication fails
-<<<<<<< HEAD
     async fn init(&mut self) -> Result<()> {
-        // TODO: Implementation
-=======
-    pub async fn connect_initialize(&mut self) -> Result<()> {
         let bluechi = self.connection.with_proxy(DEST, PATH, Duration::from_millis(5000));
 
         // Fetch the main node
@@ -90,7 +80,6 @@
                 );
             }
         }
->>>>>>> cd8ee6d7
         Ok(())
     }
 
